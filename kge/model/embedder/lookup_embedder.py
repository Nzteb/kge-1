--- conflicted
+++ resolved
@@ -78,13 +78,12 @@
 
             job.pre_batch_hooks.append(normalize_embeddings)
 
-<<<<<<< HEAD
     @torch.no_grad()
     def init_pretrained(self, packaged_model: Dict, dataset_ids: List):
         _, dataset_intersect_ind, checkpoint_intersect_ind = np.intersect1d(
             dataset_ids, packaged_model["ids"], return_indices=True
         )
-        self.embeddings.weight[
+        self._embeddings.weight[
             torch.from_numpy(dataset_intersect_ind)
             .to(self.config.get("job.device"))
             .long()
@@ -94,8 +93,6 @@
             self.config.get("job.device")
         )
 
-    def _embed(self, embeddings: Tensor) -> Tensor:
-=======
     def embed(self, indexes: Tensor) -> Tensor:
         return self._postprocess(self._embeddings(indexes.long()))
 
@@ -103,7 +100,6 @@
         return self._postprocess(self._embeddings_all())
 
     def _postprocess(self, embeddings: Tensor) -> Tensor:
->>>>>>> 7cc9c926
         if self.dropout.p > 0:
             embeddings = self.dropout(embeddings)
         return embeddings
